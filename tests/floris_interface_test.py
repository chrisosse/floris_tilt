--- conflicted
+++ resolved
@@ -1,8 +1,4 @@
 
-<<<<<<< HEAD
-=======
-import numpy as np
->>>>>>> 8436fd78
 from pathlib import Path
 
 import numpy as np
@@ -28,7 +24,6 @@
     that the yaw angles are correctly set in subsequent calls to calculate_wake.
     """
     fi = FlorisInterface(configuration=YAML_INPUT)
-<<<<<<< HEAD
     yaw_angles = 20 * np.ones((
         fi.floris.flow_field.n_wind_directions,
         fi.floris.flow_field.n_wind_speeds,
@@ -42,20 +37,10 @@
         fi.floris.flow_field.n_wind_speeds,
         fi.floris.farm.n_turbines
     ))
-=======
-    yaw_angles = 20 * np.ones((fi.floris.flow_field.n_wind_directions, fi.floris.flow_field.n_wind_speeds, fi.floris.farm.n_turbines))
-    fi.calculate_wake(yaw_angles=yaw_angles)
-    assert fi.floris.farm.yaw_angles == yaw_angles
 
-    yaw_angles = np.zeros((fi.floris.flow_field.n_wind_directions, fi.floris.flow_field.n_wind_speeds, fi.floris.farm.n_turbines))
->>>>>>> 8436fd78
     fi.calculate_wake(yaw_angles=yaw_angles)
     assert fi.floris.farm.yaw_angles == yaw_angles
 
 
 def test_reinitialize():
-<<<<<<< HEAD
-    pass
-=======
-    pass
->>>>>>> 8436fd78
+    pass