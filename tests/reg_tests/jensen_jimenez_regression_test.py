# Copyright 2020 NREL

# Licensed under the Apache License, Version 2.0 (the "License"); you may not
# use this file except in compliance with the License. You may obtain a copy of
# the License at http://www.apache.org/licenses/LICENSE-2.0

# Unless required by applicable law or agreed to in writing, software
# distributed under the License is distributed on an "AS IS" BASIS, WITHOUT
# WARRANTIES OR CONDITIONS OF ANY KIND, either express or implied. See the
# License for the specific language governing permissions and limitations under
# the License.

# See https://floris.readthedocs.io for documentation

import numpy as np

from src import Floris
from src.turbine import Ct, power, axial_induction, average_velocity
from tests.conftest import print_test_values, turbines_to_array, assert_results_arrays


DEBUG = False
VELOCITY_MODEL = "jensen"
DEFLECTION_MODEL = "jimenez"


baseline = np.array(
    [
        # 8 m/s
        [
            [7.9803783, 0.7634300, 1695368.6455473, 0.2568077],
            [6.1586693, 0.8281095, 771695.5183645, 0.2927016],
            [5.6649575, 0.8525678, 591183.4224051, 0.3080155],
        ],
        # 9 m/s
        [
            [8.9779256, 0.7625731, 2413659.0651694, 0.2563676],
            [6.9320149, 0.7949935, 1111075.5222317, 0.2736118],
            [6.5096913, 0.8119868, 914506.7978006, 0.2831975],
        ],
        # 10 m/s
        [
            [9.9754729, 0.7527803, 3306006.9741814, 0.2513940],
            [7.7463403, 0.7694798, 1555119.6348506, 0.2599374],
            [7.3515939, 0.7807184, 1328908.6335441, 0.2658625],
        ],
    ]
)

yawed_baseline = np.array(
    [
        # 8 m/s
        [
            [7.9803783, 0.7605249, 1683956.3885389, 0.2548147],
            [6.1728072, 0.8274579, 777423.9137261, 0.2923090],
            [5.6709666, 0.8522603, 593267.9301046, 0.3078154],
        ],
        # 9 m/s
        [
            [8.9779256, 0.7596713, 2397237.3791443, 0.2543815],
            [6.9478646, 0.7943557, 1118452.7210795, 0.2732599],
            [6.5163235, 0.8117199, 917593.7253615, 0.2830437],
        ],
        # 10 m/s
        [
            [9.9754729, 0.7499157, 3283592.6005045, 0.2494847],
            [7.7632705, 0.7690422, 1565265.2188750, 0.2597097],
            [7.3579086, 0.7805112, 1332252.5927338, 0.2657518],
        ],
    ]
)

# Note: compare the yawed vs non-yawed results. The upstream turbine
# power should be lower in the yawed case. The following turbine
# powers should higher in the yawed case.


def test_regression_tandem(sample_inputs_fixture):
    """
    Tandem turbines
    """
    sample_inputs_fixture.floris["wake"]["properties"]["velocity_model"] = VELOCITY_MODEL
    sample_inputs_fixture.floris["wake"]["properties"]["deflection_model"] = DEFLECTION_MODEL

    floris = Floris(input_dict=sample_inputs_fixture.floris)
    floris.go()

    n_turbines = len(floris.farm.layout_x)

    test_results = np.zeros((3, n_turbines, 4))

    velocities = floris.flow_field.u[:, :, :, :]
<<<<<<< HEAD
    n_wind_speeds = np.shape(velocities)[0]  # TODO: change to 1 when wind direction is added
    # n_wind_directions = len(turbines)

    yaw_angles = floris.farm.farm_controller.yaw_angles
    thrust_interpolation_func = np.array(n_wind_speeds * [t.fCt for t in turbines]).reshape((n_wind_speeds, n_turbines))
    power_interpolation_func = np.array(n_wind_speeds * [t.power_interp for t in turbines]).reshape(
        (n_wind_speeds, n_turbines)
    )
    power_exponent = np.array(n_wind_speeds * [t.pP for t in turbines]).reshape((n_wind_speeds, n_turbines))
=======
    yaw_angles = floris.farm.farm_controller.yaw_angles
>>>>>>> 2042d024

    farm_avg_velocities = average_velocity(
        velocities,
    )
    farm_cts = Ct(
        velocities,
        yaw_angles,
<<<<<<< HEAD
        thrust_interpolation_func,
=======
        floris.farm.fCt_interp,
        ix_filter=list(range(n_turbines))
>>>>>>> 2042d024
    )
    farm_powers = power(
        np.array(n_turbines * n_wind_speeds * [floris.flow_field.air_density]).reshape((n_wind_speeds, n_turbines)),
        velocities,
        yaw_angles,
<<<<<<< HEAD
        power_exponent,
        power_interpolation_func,
=======
        floris.farm.pP,
        floris.farm.power_interp,
        ix_filter=list(range(n_turbines))
>>>>>>> 2042d024
    )
    farm_axial_inductions = axial_induction(
        velocities,
        yaw_angles,
<<<<<<< HEAD
        thrust_interpolation_func,
=======
        floris.farm.fCt_interp,
        ix_filter=list(range(n_turbines))
>>>>>>> 2042d024
    )
    for i in range(3):
        for j in range(n_turbines):
            test_results[i, j, 0] = farm_avg_velocities[i, j]
            test_results[i, j, 1] = farm_cts[i, j]
            test_results[i, j, 2] = farm_powers[i, j]
            test_results[i, j, 3] = farm_axial_inductions[i, j]

    if DEBUG:
        print_test_values(
            farm_avg_velocities,
            farm_cts,
            farm_powers,
            farm_axial_inductions,
        )

    assert_results_arrays(test_results, baseline)


# def test_regression_rotation(sample_inputs_fixture):
#     """
#     Turbines in tandem and rotated.
#     The result from 270 degrees should match the results from 360 degrees.
#     """
#     sample_inputs_fixture.floris["wake"]["properties"]["velocity_model"] = VELOCITY_MODEL
#     sample_inputs_fixture.floris["wake"]["properties"]["deflection_model"] = DEFLECTION_MODEL
#     floris = Floris(input_dict=sample_inputs_fixture.floris)
#     fresh_turbine = copy.deepcopy(floris.farm.turbine_map.turbines[0])
#     wind_map = floris.farm.wind_map

#     # Generate the unrotated baselines
#     floris.farm.flow_field.calculate_wake()
#     [unwaked_baseline, first_waked_baseline, second_waked_baseline] = turbines_to_array(
#         floris.farm.turbine_map.turbines
#     )

#     # Rotate and calculate
#     wind_map.input_direction = [360]
#     wind_map.calculate_wind_direction()
#     new_map = TurbineMap(
#         [0.0, 0.0, 0.0],
#         [
#             10 * sample_inputs_fixture.floris["turbine"]["rotor_diameter"],
#             5 * sample_inputs_fixture.floris["turbine"]["rotor_diameter"],
#             0.0,
#         ],
#         [
#             copy.deepcopy(fresh_turbine),
#             copy.deepcopy(fresh_turbine),
#             copy.deepcopy(fresh_turbine),
#         ],
#     )
#     floris.farm.flow_field.reinitialize_flow_field(turbine_map=new_map, wind_map=wind_map)
#     floris.farm.flow_field.calculate_wake()

#     # Compare results to baaselines
#     test_results = turbines_to_array(floris.farm.turbine_map.turbines)
#     assert test_results[0] == approx(unwaked_baseline)
#     assert test_results[1] == approx(first_waked_baseline)
#     assert test_results[2] == approx(second_waked_baseline)


def test_regression_yaw(sample_inputs_fixture):
    """
    Tandem turbines with the upstream turbine yawed
    """
    sample_inputs_fixture.floris["wake"]["properties"]["velocity_model"] = VELOCITY_MODEL
    sample_inputs_fixture.floris["wake"]["properties"]["deflection_model"] = DEFLECTION_MODEL

    floris = Floris(input_dict=sample_inputs_fixture.floris)

    # yaw the upstream turbine 5 degrees
<<<<<<< HEAD
    floris.farm.farm_controller.set_yaw_angles([5.0, 0.0, 0.0])  # TODO: n_wind_directions

    floris.go()

    turbines = floris.farm.turbines
    n_turbines = len(turbines)

    test_results = np.zeros((3, n_turbines, 4))
=======
    floris.farm.farm_controller.set_yaw_angles([5.0, 0.0, 0.0]) # TODO: n_wind_directions

    floris.go()

    n_turbines = len(floris.farm.layout_x)

    test_results = []
>>>>>>> 2042d024

    velocities = floris.flow_field.u[:, :, :, :]
    n_wind_speeds = np.shape(velocities)[0]  # TODO: change to 1 when wind direction is added
    # n_wind_directions = len(turbines)

    yaw_angles = floris.farm.farm_controller.yaw_angles
<<<<<<< HEAD
    thrust_interpolation_func = np.array(n_wind_speeds * [t.fCt for t in turbines]).reshape((n_wind_speeds, n_turbines))
    power_interpolation_func = np.array(n_wind_speeds * [t.power_interp for t in turbines]).reshape(
        (n_wind_speeds, n_turbines)
    )
    power_exponent = np.array(n_wind_speeds * [t.pP for t in turbines]).reshape((n_wind_speeds, n_turbines))
=======
>>>>>>> 2042d024

    farm_avg_velocities = average_velocity(
        velocities,
    )
    farm_cts = Ct(
        velocities,
        yaw_angles,
<<<<<<< HEAD
        thrust_interpolation_func,
=======
        floris.farm.fCt_interp,
        ix_filter=list(range(n_turbines))
>>>>>>> 2042d024
    )
    farm_powers = power(
        np.array(n_turbines * n_wind_speeds * [floris.flow_field.air_density]).reshape((n_wind_speeds, n_turbines)),
        velocities,
        yaw_angles,
<<<<<<< HEAD
        power_exponent,
        power_interpolation_func,
=======
        floris.farm.pP,
        floris.farm.power_interp,
        ix_filter=list(range(n_turbines))
>>>>>>> 2042d024
    )
    farm_axial_inductions = axial_induction(
        velocities,
        yaw_angles,
<<<<<<< HEAD
        thrust_interpolation_func,
=======
        floris.farm.fCt_interp,
        ix_filter=list(range(n_turbines))
>>>>>>> 2042d024
    )
    for i in range(3):
        for j in range(n_turbines):
            test_results[i, j, 0] = farm_avg_velocities[i, j]
            test_results[i, j, 1] = farm_cts[i, j]
            test_results[i, j, 2] = farm_powers[i, j]
            test_results[i, j, 3] = farm_axial_inductions[i, j]

    if DEBUG:
        print_test_values(
            farm_avg_velocities,
            farm_cts,
            farm_powers,
            farm_axial_inductions,
        )

    assert_results_arrays(test_results, yawed_baseline)<|MERGE_RESOLUTION|>--- conflicted
+++ resolved
@@ -90,19 +90,10 @@
     test_results = np.zeros((3, n_turbines, 4))
 
     velocities = floris.flow_field.u[:, :, :, :]
-<<<<<<< HEAD
     n_wind_speeds = np.shape(velocities)[0]  # TODO: change to 1 when wind direction is added
     # n_wind_directions = len(turbines)
 
     yaw_angles = floris.farm.farm_controller.yaw_angles
-    thrust_interpolation_func = np.array(n_wind_speeds * [t.fCt for t in turbines]).reshape((n_wind_speeds, n_turbines))
-    power_interpolation_func = np.array(n_wind_speeds * [t.power_interp for t in turbines]).reshape(
-        (n_wind_speeds, n_turbines)
-    )
-    power_exponent = np.array(n_wind_speeds * [t.pP for t in turbines]).reshape((n_wind_speeds, n_turbines))
-=======
-    yaw_angles = floris.farm.farm_controller.yaw_angles
->>>>>>> 2042d024
 
     farm_avg_velocities = average_velocity(
         velocities,
@@ -110,35 +101,19 @@
     farm_cts = Ct(
         velocities,
         yaw_angles,
-<<<<<<< HEAD
-        thrust_interpolation_func,
-=======
-        floris.farm.fCt_interp,
-        ix_filter=list(range(n_turbines))
->>>>>>> 2042d024
+        floris.farm.fCt_interp,
     )
     farm_powers = power(
         np.array(n_turbines * n_wind_speeds * [floris.flow_field.air_density]).reshape((n_wind_speeds, n_turbines)),
         velocities,
         yaw_angles,
-<<<<<<< HEAD
-        power_exponent,
-        power_interpolation_func,
-=======
         floris.farm.pP,
         floris.farm.power_interp,
-        ix_filter=list(range(n_turbines))
->>>>>>> 2042d024
     )
     farm_axial_inductions = axial_induction(
         velocities,
         yaw_angles,
-<<<<<<< HEAD
-        thrust_interpolation_func,
-=======
-        floris.farm.fCt_interp,
-        ix_filter=list(range(n_turbines))
->>>>>>> 2042d024
+        floris.farm.fCt_interp,
     )
     for i in range(3):
         for j in range(n_turbines):
@@ -211,38 +186,19 @@
     floris = Floris(input_dict=sample_inputs_fixture.floris)
 
     # yaw the upstream turbine 5 degrees
-<<<<<<< HEAD
     floris.farm.farm_controller.set_yaw_angles([5.0, 0.0, 0.0])  # TODO: n_wind_directions
 
     floris.go()
 
-    turbines = floris.farm.turbines
-    n_turbines = len(turbines)
+    n_turbines = len(floris.farm.layout_x)
 
     test_results = np.zeros((3, n_turbines, 4))
-=======
-    floris.farm.farm_controller.set_yaw_angles([5.0, 0.0, 0.0]) # TODO: n_wind_directions
-
-    floris.go()
-
-    n_turbines = len(floris.farm.layout_x)
-
-    test_results = []
->>>>>>> 2042d024
 
     velocities = floris.flow_field.u[:, :, :, :]
     n_wind_speeds = np.shape(velocities)[0]  # TODO: change to 1 when wind direction is added
     # n_wind_directions = len(turbines)
 
     yaw_angles = floris.farm.farm_controller.yaw_angles
-<<<<<<< HEAD
-    thrust_interpolation_func = np.array(n_wind_speeds * [t.fCt for t in turbines]).reshape((n_wind_speeds, n_turbines))
-    power_interpolation_func = np.array(n_wind_speeds * [t.power_interp for t in turbines]).reshape(
-        (n_wind_speeds, n_turbines)
-    )
-    power_exponent = np.array(n_wind_speeds * [t.pP for t in turbines]).reshape((n_wind_speeds, n_turbines))
-=======
->>>>>>> 2042d024
 
     farm_avg_velocities = average_velocity(
         velocities,
@@ -250,35 +206,19 @@
     farm_cts = Ct(
         velocities,
         yaw_angles,
-<<<<<<< HEAD
-        thrust_interpolation_func,
-=======
-        floris.farm.fCt_interp,
-        ix_filter=list(range(n_turbines))
->>>>>>> 2042d024
+        floris.farm.fCt_interp,
     )
     farm_powers = power(
         np.array(n_turbines * n_wind_speeds * [floris.flow_field.air_density]).reshape((n_wind_speeds, n_turbines)),
         velocities,
         yaw_angles,
-<<<<<<< HEAD
-        power_exponent,
-        power_interpolation_func,
-=======
         floris.farm.pP,
         floris.farm.power_interp,
-        ix_filter=list(range(n_turbines))
->>>>>>> 2042d024
     )
     farm_axial_inductions = axial_induction(
         velocities,
         yaw_angles,
-<<<<<<< HEAD
-        thrust_interpolation_func,
-=======
-        floris.farm.fCt_interp,
-        ix_filter=list(range(n_turbines))
->>>>>>> 2042d024
+        floris.farm.fCt_interp,
     )
     for i in range(3):
         for j in range(n_turbines):
