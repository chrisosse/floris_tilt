# Copyright 2021 NREL

# Licensed under the Apache License, Version 2.0 (the "License"); you may not
# use this file except in compliance with the License. You may obtain a copy of
# the License at http://www.apache.org/licenses/LICENSE-2.0

# Unless required by applicable law or agreed to in writing, software
# distributed under the License is distributed on an "AS IS" BASIS, WITHOUT
# WARRANTIES OR CONDITIONS OF ANY KIND, either express or implied. See the
# License for the specific language governing permissions and limitations under
# the License.

from typing import Any, Dict

from attrs import define, field
import numexpr as ne
import numpy as np

from floris.simulation import BaseModel
from floris.simulation import Farm
from floris.simulation import FlowField
from floris.simulation import Grid
from floris.simulation import Turbine


@define
class JensenVelocityDeficit(BaseModel):
    """
    The Jensen model computes the wake velocity deficit based on the classic
    Jensen/Park model :cite:`jvm-jensen1983note`.

    -   **we** (*float*): The linear wake decay constant that
        defines the cone boundary for the wake as well as the
        velocity deficit. D/2 +/- we*x is the cone boundary for the
        wake.

    References:
        .. bibliography:: /source/zrefs.bib
            :style: unsrt
            :filter: docname in docnames
            :keyprefix: jvm-
    """

    we: float = field(converter=float, default=0.05)
    model_string = "jensen"

    def prepare_function(
        self,
        grid: Grid,
        flow_field: FlowField,
    ) -> Dict[str, Any]:
        """
        This function prepares the inputs from the various FLORIS data structures
        for use in the Jensen model. This should only be used to 'initialize'
        the inputs. For any data that should be updated successively,
        do not use this function and instead pass that data directly to
        the model function.
        """
        kwargs = dict(
            x=grid.x,
            y=grid.y,
            z=grid.z,
        )
        return kwargs

    # @profile
    def function(
        self,
        x_i: np.ndarray,
        y_i: np.ndarray,
        z_i: np.ndarray,
        axial_induction_i: np.ndarray,
        deflection_field_i: np.ndarray,
        yaw_angle_i: np.ndarray,
        turbulence_intensity_i: np.ndarray,
        ct_i: np.ndarray,
        hub_height_i,
        rotor_diameter_i,
        # enforces the use of the below as keyword arguments and adherence to the
        # unpacking of the results from prepare_function()
        *,
        x: np.ndarray,
        y: np.ndarray,
        z: np.ndarray,
    ) -> None:

        # u is 4-dimensional (n wind speeds, n turbines, grid res 1, grid res 2)
        # velocities is 3-dimensional (n turbines, grid res 1, grid res 2)

        # grid.rotate_fields(flow_field.wind_directions)  # TODO: check the rotations with multiple directions or non-0/270

        # Calculate and apply wake mask
        # x = grid.x # mesh_x_rotated - x_coord_rotated

        # This is the velocity deficit seen by the i'th turbine due to wake effects from upstream turbines.
        # Indeces of velocity_deficit corresponding to unwaked turbines will have 0's
        # velocity_deficit = np.zeros(np.shape(flow_field.u_initial))

        rotor_radius = rotor_diameter_i / 2.0

        """
        dx = x - x_i
        dy = y - y_i - deflection_field_i
        dz = z - z_i

        # y = m * x + b
        boundary_line = self.we * dx + rotor_radius

        # Calculate the wake velocity deficit ratios
        # Do we need to do masking here or can it be handled in the solver?
        # TODO: why do we need to slice with i:i+1 below? This became a problem when adding the wind direction dimension. Prior to that, the dimensions worked out simply with i
<<<<<<< HEAD
        c = ( rotor_radius / ( rotor_radius + self.we * dx ) ) ** 2
=======
        c = ( reference_rotor_radius / ( reference_rotor_radius + self.we * dx + self.NUM_EPS ) ) ** 2
>>>>>>> a7b5ff78
        # c *= ~(np.array(x - x[:, :, i:i+1] <= 0.0))  # using this causes nan's in the upstream turbine because it negates the mask rather than setting it to 0. When self.we * (x - x[:, :, i:i+1]) ) == the radius, c goes to infinity and then this line flips it to Nans rather than setting to 0.
        # c *= ~(((y - y_center) ** 2 + (z - z_center) ** 2) > (boundary_line ** 2))
        # np.nan_to_num

        # C should be 0 at the current turbine and everywhere in front of it
        downstream_mask = np.array(dx > 0.0 + self.NUM_EPS, dtype=int)
        # C should be 0 everywhere outside of the lateral and vertical bounds defined by the wake expansion parameter
        boundary_mask = np.array( np.sqrt(dy ** 2 + dz ** 2) < boundary_line, dtype=int)

        mask = np.logical_and(downstream_mask, boundary_mask)
        c[~mask] = 0.0

        velocity_deficit = 2 * axial_induction_i * c
        """

        # Numexpr - do not change below without corresponding changes above.
        dx = ne.evaluate("x - x_i")
        dy = ne.evaluate("y - y_i - deflection_field_i")
        dz = ne.evaluate("z - z_i")

        we = self.we
        NUM_EPS = JensenVelocityDeficit.NUM_EPS

        # y = m * x + b
        boundary_line = ne.evaluate("we * dx + rotor_radius")

<<<<<<< HEAD
        c = ne.evaluate("( rotor_radius / ( rotor_radius + we * dx ) ) ** 2")
=======
        c = ne.evaluate("( reference_rotor_radius / ( reference_rotor_radius + we * dx + NUM_EPS ) ) ** 2")
>>>>>>> a7b5ff78

        # C should be 0 at the current turbine and everywhere in front of it
        downstream_mask = ne.evaluate("dx > 0 + NUM_EPS")

        # C should be 0 everywhere outside of the lateral and vertical bounds defined by the wake expansion parameter
        boundary_mask = ne.evaluate("sqrt(dy ** 2 + dz ** 2) < boundary_line")
        
        mask = np.logical_and(downstream_mask, boundary_mask)
        c[~mask] = 0.0
        # c = ne.evaluate("c * downstream_mask * boundary_mask")

        velocity_deficit = ne.evaluate("2 * axial_induction_i * c")

        return velocity_deficit<|MERGE_RESOLUTION|>--- conflicted
+++ resolved
@@ -109,11 +109,7 @@
         # Calculate the wake velocity deficit ratios
         # Do we need to do masking here or can it be handled in the solver?
         # TODO: why do we need to slice with i:i+1 below? This became a problem when adding the wind direction dimension. Prior to that, the dimensions worked out simply with i
-<<<<<<< HEAD
-        c = ( rotor_radius / ( rotor_radius + self.we * dx ) ) ** 2
-=======
-        c = ( reference_rotor_radius / ( reference_rotor_radius + self.we * dx + self.NUM_EPS ) ) ** 2
->>>>>>> a7b5ff78
+        c = ( rotor_radius / ( rotor_radius + self.we * dx + self.NUM_EPS ) ) ** 2
         # c *= ~(np.array(x - x[:, :, i:i+1] <= 0.0))  # using this causes nan's in the upstream turbine because it negates the mask rather than setting it to 0. When self.we * (x - x[:, :, i:i+1]) ) == the radius, c goes to infinity and then this line flips it to Nans rather than setting to 0.
         # c *= ~(((y - y_center) ** 2 + (z - z_center) ** 2) > (boundary_line ** 2))
         # np.nan_to_num
@@ -140,11 +136,7 @@
         # y = m * x + b
         boundary_line = ne.evaluate("we * dx + rotor_radius")
 
-<<<<<<< HEAD
-        c = ne.evaluate("( rotor_radius / ( rotor_radius + we * dx ) ) ** 2")
-=======
-        c = ne.evaluate("( reference_rotor_radius / ( reference_rotor_radius + we * dx + NUM_EPS ) ) ** 2")
->>>>>>> a7b5ff78
+        c = ne.evaluate("( rotor_radius / ( rotor_radius + we * dx + NUM_EPS ) ) ** 2")
 
         # C should be 0 at the current turbine and everywhere in front of it
         downstream_mask = ne.evaluate("dx > 0 + NUM_EPS")
