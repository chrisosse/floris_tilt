# Copyright 2021 NREL

# Licensed under the Apache License, Version 2.0 (the "License"); you may not
# use this file except in compliance with the License. You may obtain a copy of
# the License at http://www.apache.org/licenses/LICENSE-2.0

# Unless required by applicable law or agreed to in writing, software
# distributed under the License is distributed on an "AS IS" BASIS, WITHOUT
# WARRANTIES OR CONDITIONS OF ANY KIND, either express or implied. See the
# License for the specific language governing permissions and limitations under
# the License.

import copy
import sys
import time

import numpy as np

from floris.simulation import (
    axial_induction,
    Ct,
    Farm,
    FlowField,
    FlowFieldGrid,
    TurbineGrid,
)
from floris.simulation.turbine import average_velocity
from floris.simulation.wake import WakeModelManager
from floris.simulation.wake_deflection.gauss import (
    calculate_transverse_velocity,
    wake_added_yaw,
    yaw_added_turbulence_mixing,
)


def calculate_area_overlap(wake_velocities, freestream_velocities, y_ngrid, z_ngrid):
    """
    compute wake overlap based on the number of points that are not freestream
    velocity, i.e. affected by the wake
    """
    # Count all of the rotor points with a negligible difference from freestream
    # count = np.sum(freestream_velocities - wake_velocities <= 0.05, axis=(3, 4))
    # return (y_ngrid * z_ngrid - count) / (y_ngrid * z_ngrid)
    # return 1 - count / (y_ngrid * z_ngrid)

    # Find the points on the rotor grids with a difference from freestream of greater
    # than some tolerance. These are all the points in the wake. The ratio of
    # these points to the total points is the portion of wake overlap.
    return np.sum(freestream_velocities - wake_velocities > 0.05, axis=(3, 4)) / (y_ngrid * z_ngrid)


# @profile
def sequential_solver(
    farm: Farm,
    flow_field: FlowField,
    grid: TurbineGrid,
    model_manager: WakeModelManager
) -> None:
    # Algorithm
    # For each turbine, calculate its effect on every downstream turbine.
    # For the current turbine, we are calculating the deficit that it adds to downstream turbines.
    # Integrate this into the main data structure.
    # Move on to the next turbine.

    # <<interface>>
    deflection_model_args = model_manager.deflection_model.prepare_function(grid, flow_field)
    deficit_model_args = model_manager.velocity_model.prepare_function(grid, flow_field)

    # This is u_wake
    wake_field = np.zeros_like(flow_field.u_initial_sorted)
    v_wake = np.zeros_like(flow_field.v_initial_sorted)
    w_wake = np.zeros_like(flow_field.w_initial_sorted)

    turbine_turbulence_intensity = (
        flow_field.turbulence_intensity
        * np.ones((flow_field.n_wind_directions, flow_field.n_wind_speeds, farm.n_turbines, 1, 1))
    )
    ambient_turbulence_intensity = flow_field.turbulence_intensity

    # Calculate the velocity deficit sequentially from upstream to downstream turbines
    for i in range(grid.n_turbines):

        # Get the current turbine quantities
        x_i = np.mean(grid.x_sorted[:, :, i:i+1], axis=(3, 4))
        x_i = x_i[:, :, :, None, None]
        y_i = np.mean(grid.y_sorted[:, :, i:i+1], axis=(3, 4))
        y_i = y_i[:, :, :, None, None]
        z_i = np.mean(grid.z_sorted[:, :, i:i+1], axis=(3, 4))
        z_i = z_i[:, :, :, None, None]

        u_i = flow_field.u_sorted[:, :, i:i+1]
        v_i = flow_field.v_sorted[:, :, i:i+1]

        ct_i = Ct(
            velocities=flow_field.u_sorted,
            yaw_angle=farm.yaw_angles_sorted,
            fCt=farm.turbine_fCts,
            turbine_type_map=farm.turbine_type_map_sorted,
            ix_filter=[i],
        )
        # Since we are filtering for the i'th turbine in the Ct function,
        # get the first index here (0:1)
        ct_i = ct_i[:, :, 0:1, None, None]
        axial_induction_i = axial_induction(
            velocities=flow_field.u_sorted,
            yaw_angle=farm.yaw_angles_sorted,
            fCt=farm.turbine_fCts,
            turbine_type_map=farm.turbine_type_map_sorted,
            ix_filter=[i],
        )
        # Since we are filtering for the i'th turbine in the axial induction function,
        # get the first index here (0:1)
        axial_induction_i = axial_induction_i[:, :, 0:1, None, None]
        turbulence_intensity_i = turbine_turbulence_intensity[:, :, i:i+1]
        yaw_angle_i = farm.yaw_angles_sorted[:, :, i:i+1, None, None]
        hub_height_i = farm.hub_heights_sorted[: ,:, i:i+1, None, None]
        rotor_diameter_i = farm.rotor_diameters_sorted[: ,:, i:i+1, None, None]
        TSR_i = farm.TSRs_sorted[: ,:, i:i+1, None, None]

        effective_yaw_i = np.zeros_like(yaw_angle_i)
        effective_yaw_i += yaw_angle_i

        if model_manager.enable_secondary_steering:
            added_yaw = wake_added_yaw(
                u_i,
                v_i,
                flow_field.u_initial_sorted,
                grid.y_sorted[:, :, i:i+1] - y_i,
                grid.z_sorted[:, :, i:i+1],
                rotor_diameter_i,
                hub_height_i,
                ct_i,
                TSR_i,
                axial_induction_i
            )
            effective_yaw_i += added_yaw

        # Model calculations
        # NOTE: exponential
        deflection_field = model_manager.deflection_model.function(
            x_i,
            y_i,
            effective_yaw_i,
            turbulence_intensity_i,
            ct_i,
            rotor_diameter_i,
            **deflection_model_args
        )

        if model_manager.enable_transverse_velocities:
            v_wake, w_wake = calculate_transverse_velocity(
                u_i,
                flow_field.u_initial_sorted,
                flow_field.dudz_initial_sorted,
                grid.x_sorted - x_i,
                grid.y_sorted - y_i,
                grid.z_sorted,
                rotor_diameter_i,
                hub_height_i,
                yaw_angle_i,
                ct_i,
                TSR_i,
                axial_induction_i
            )

        if model_manager.enable_yaw_added_recovery:
            I_mixing = yaw_added_turbulence_mixing(
                u_i,
                turbulence_intensity_i,
                v_i,
                flow_field.w_sorted[:, :, i:i+1],
                v_wake[:, :, i:i+1],
                w_wake[:, :, i:i+1],
            )
            gch_gain = 2
            turbine_turbulence_intensity[:, :, i:i+1] = turbulence_intensity_i + gch_gain * I_mixing

        # NOTE: exponential
        velocity_deficit = model_manager.velocity_model.function(
            x_i,
            y_i,
            z_i,
            axial_induction_i,
            deflection_field,
            yaw_angle_i,
            turbulence_intensity_i,
            ct_i,
            hub_height_i,
            rotor_diameter_i,
            **deficit_model_args
        )

        wake_field = model_manager.combination_model.function(
            wake_field,
            velocity_deficit * flow_field.u_initial_sorted
        )

        wake_added_turbulence_intensity = model_manager.turbulence_model.function(
            ambient_turbulence_intensity,
            grid.x_sorted,
            x_i,
            rotor_diameter_i,
            axial_induction_i
        )

        # Calculate wake overlap for wake-added turbulence (WAT)
        area_overlap = (
            np.sum(velocity_deficit * flow_field.u_initial_sorted > 0.05, axis=(3, 4))
            / (grid.grid_resolution * grid.grid_resolution)
        )
        area_overlap = area_overlap[:, :, :, None, None]

        # Modify wake added turbulence by wake area overlap
        downstream_influence_length = 15 * rotor_diameter_i
        ti_added = (
            area_overlap
            * np.nan_to_num(wake_added_turbulence_intensity, posinf=0.0)
            * np.array(grid.x_sorted > x_i)
            * np.array(np.abs(y_i - grid.y_sorted) < 2 * rotor_diameter_i)
            * np.array(grid.x_sorted <= downstream_influence_length + x_i)
        )

        # Combine turbine TIs with WAT
        turbine_turbulence_intensity = np.maximum(
            np.sqrt( ti_added ** 2 + ambient_turbulence_intensity ** 2 ),
            turbine_turbulence_intensity
        )

        flow_field.u_sorted = flow_field.u_initial_sorted - wake_field
        flow_field.v_sorted += v_wake
        flow_field.w_sorted += w_wake

    flow_field.turbulence_intensity_field_sorted = turbine_turbulence_intensity
    flow_field.turbulence_intensity_field_sorted_avg = np.mean(turbine_turbulence_intensity, axis=(3,4))[:, :, :, None, None]


def full_flow_sequential_solver(
    farm: Farm,
    flow_field: FlowField,
    flow_field_grid: FlowFieldGrid,
    model_manager: WakeModelManager
) -> None:

    # Get the flow quantities and turbine performance
    turbine_grid_farm = copy.deepcopy(farm)
    turbine_grid_flow_field = copy.deepcopy(flow_field)

    turbine_grid_farm.construct_turbine_map()
    turbine_grid_farm.construct_turbine_fCts()
    turbine_grid_farm.construct_turbine_fCps()
    turbine_grid_farm.construct_turbine_power_interps()
    turbine_grid_farm.construct_hub_heights()
    turbine_grid_farm.construct_rotor_diameters()
    turbine_grid_farm.construct_turbine_TSRs()
    turbine_grid_farm.construc_turbine_pPs()
    turbine_grid_farm.construc_turbine_ref_density_cp_cts()
    turbine_grid_farm.construct_coordinates()


    turbine_grid = TurbineGrid(
        turbine_coordinates=turbine_grid_farm.coordinates,
        reference_turbine_diameter=turbine_grid_farm.rotor_diameters,
        wind_directions=turbine_grid_flow_field.wind_directions,
        wind_speeds=turbine_grid_flow_field.wind_speeds,
        grid_resolution=3,
        time_series=turbine_grid_flow_field.time_series,
    )
    turbine_grid_farm.expand_farm_properties(
        turbine_grid_flow_field.n_wind_directions,
        turbine_grid_flow_field.n_wind_speeds,
        turbine_grid.sorted_coord_indices
    )
    turbine_grid_flow_field.initialize_velocity_field(turbine_grid)
    turbine_grid_farm.initialize(turbine_grid.sorted_indices)
    sequential_solver(turbine_grid_farm, turbine_grid_flow_field, turbine_grid, model_manager)

    ### Referring to the quantities from above, calculate the wake in the full grid

    # Use full flow_field here to use the full grid in the wake models
    deflection_model_args = model_manager.deflection_model.prepare_function(
        flow_field_grid,
        flow_field
    )
    deficit_model_args = model_manager.velocity_model.prepare_function(
        flow_field_grid,
        flow_field
    )

    wake_field = np.zeros_like(flow_field.u_initial_sorted)
    v_wake = np.zeros_like(flow_field.v_initial_sorted)
    w_wake = np.zeros_like(flow_field.w_initial_sorted)

    # Calculate the velocity deficit sequentially from upstream to downstream turbines
    for i in range(flow_field_grid.n_turbines):

        # Get the current turbine quantities
        x_i = np.mean(turbine_grid.x_sorted[:, :, i:i+1], axis=(3, 4))
        x_i = x_i[:, :, :, None, None]
        y_i = np.mean(turbine_grid.y_sorted[:, :, i:i+1], axis=(3, 4))
        y_i = y_i[:, :, :, None, None]
        z_i = np.mean(turbine_grid.z_sorted[:, :, i:i+1], axis=(3, 4))
        z_i = z_i[:, :, :, None, None]

        u_i = turbine_grid_flow_field.u_sorted[:, :, i:i+1]
        v_i = turbine_grid_flow_field.v_sorted[:, :, i:i+1]

        ct_i = Ct(
            velocities=turbine_grid_flow_field.u_sorted,
            yaw_angle=turbine_grid_farm.yaw_angles_sorted,
            fCt=turbine_grid_farm.turbine_fCts,
            turbine_type_map=turbine_grid_farm.turbine_type_map_sorted,
            ix_filter=[i],
        )
        # Since we are filtering for the i'th turbine in the Ct function,
        # get the first index here (0:1)
        ct_i = ct_i[:, :, 0:1, None, None]
        axial_induction_i = axial_induction(
            velocities=turbine_grid_flow_field.u_sorted,
            yaw_angle=turbine_grid_farm.yaw_angles_sorted,
            fCt=turbine_grid_farm.turbine_fCts,
            turbine_type_map=turbine_grid_farm.turbine_type_map_sorted,
            ix_filter=[i],
        )
<<<<<<< HEAD
        # Since we are filtering for the i'th turbine in the axial induction function,
        # get the first index here (0:1)
        axial_induction_i = axial_induction_i[:, :, 0:1, None, None]
        turbulence_intensity_i = turbine_grid_flow_field.turbulence_intensity_field[:, :, i:i+1]
=======
        axial_induction_i = axial_induction_i[:, :, 0:1, None, None]    # Since we are filtering for the i'th turbine in the axial induction function, get the first index here (0:1)
        turbulence_intensity_i = turbine_grid_flow_field.turbulence_intensity_field_sorted_avg[:, :, i:i+1]
>>>>>>> 8436fd78
        yaw_angle_i = turbine_grid_farm.yaw_angles_sorted[:, :, i:i+1, None, None]
        hub_height_i = turbine_grid_farm.hub_heights_sorted[: ,:, i:i+1, None, None]
        rotor_diameter_i = turbine_grid_farm.rotor_diameters_sorted[: ,:, i:i+1, None, None]
        TSR_i = turbine_grid_farm.TSRs_sorted[: ,:, i:i+1, None, None]

        effective_yaw_i = np.zeros_like(yaw_angle_i)
        effective_yaw_i += yaw_angle_i

        if model_manager.enable_secondary_steering:
            added_yaw = wake_added_yaw(
                u_i,
                v_i,
                turbine_grid_flow_field.u_initial_sorted,
                turbine_grid.y_sorted[:, :, i:i+1] - y_i,
                turbine_grid.z_sorted[:, :, i:i+1],
                rotor_diameter_i,
                hub_height_i,
                ct_i,
                TSR_i,
                axial_induction_i
            )
            effective_yaw_i += added_yaw

        # Model calculations
        # NOTE: exponential
        deflection_field = model_manager.deflection_model.function(
            x_i,
            y_i,
            effective_yaw_i,
            turbulence_intensity_i,
            ct_i,
            rotor_diameter_i,
            **deflection_model_args
        )

        if model_manager.enable_transverse_velocities:
            v_wake, w_wake = calculate_transverse_velocity(
                u_i,
                flow_field.u_initial_sorted,
                flow_field.dudz_initial_sorted,
                flow_field_grid.x_sorted - x_i,
                flow_field_grid.y_sorted - y_i,
                flow_field_grid.z_sorted,
                rotor_diameter_i,
                hub_height_i,
                yaw_angle_i,
                ct_i,
                TSR_i,
                axial_induction_i
            )

        # NOTE: exponential
        velocity_deficit = model_manager.velocity_model.function(
            x_i,
            y_i,
            z_i,
            axial_induction_i,
            deflection_field,
            yaw_angle_i,
            turbulence_intensity_i,
            ct_i,
            hub_height_i,
            rotor_diameter_i,
            **deficit_model_args
        )

        wake_field = model_manager.combination_model.function(
            wake_field,
            velocity_deficit * flow_field.u_initial_sorted
        )

        flow_field.u_sorted = flow_field.u_initial_sorted - wake_field
        flow_field.v_sorted += v_wake
        flow_field.w_sorted += w_wake


def cc_solver(
    farm: Farm,
    flow_field: FlowField,
    grid: TurbineGrid,
    model_manager: WakeModelManager
) -> None:
    # <<interface>>
    deflection_model_args = model_manager.deflection_model.prepare_function(grid, flow_field)
    deficit_model_args = model_manager.velocity_model.prepare_function(grid, flow_field)

    # This is u_wake
    v_wake = np.zeros_like(flow_field.v_initial_sorted)
    w_wake = np.zeros_like(flow_field.w_initial_sorted)
    turb_u_wake = np.zeros_like(flow_field.u_initial_sorted)
    turb_inflow_field = copy.deepcopy(flow_field.u_initial_sorted)

    turbine_turbulence_intensity = (
        flow_field.turbulence_intensity
        * np.ones((flow_field.n_wind_directions, flow_field.n_wind_speeds, farm.n_turbines, 1, 1))
    )
    ambient_turbulence_intensity = flow_field.turbulence_intensity

    shape = (farm.n_turbines,) + np.shape(flow_field.u_initial_sorted)
    Ctmp = np.zeros((shape))
    # Ctmp = np.zeros((len(x_coord), len(wd), len(ws), len(x_coord), y_ngrid, z_ngrid))

    # sigma_i = np.zeros((shape))
    # sigma_i = np.zeros((len(x_coord), len(wd), len(ws), len(x_coord), y_ngrid, z_ngrid))

    # Calculate the velocity deficit sequentially from upstream to downstream turbines
    for i in range(grid.n_turbines):

        # Get the current turbine quantities
        x_i = np.mean(grid.x_sorted[:, :, i:i+1], axis=(3, 4))
        x_i = x_i[:, :, :, None, None]
        y_i = np.mean(grid.y_sorted[:, :, i:i+1], axis=(3, 4))
        y_i = y_i[:, :, :, None, None]
        z_i = np.mean(grid.z_sorted[:, :, i:i+1], axis=(3, 4))
        z_i = z_i[:, :, :, None, None]

        mask2 = (
            np.array(grid.x_sorted < x_i + 0.01)
            * np.array(grid.x_sorted > x_i - 0.01)
            * np.array(grid.y_sorted < y_i + 0.51*126.0)
            * np.array(grid.y_sorted > y_i - 0.51*126.0)
        )
        # mask2 = (
        #     np.logical_and(
        #         np.logical_and(
        #             np.logical_and(
        #                 grid.x_sorted < x_i + 0.01,
        #                 grid.x_sorted > x_i - 0.01
        #             ),
        #             grid.y_sorted < y_i + 0.51*126.0
        #         ),
        #         grid.y_sorted > y_i - 0.51*126.0
        #     )
        # )
        turb_inflow_field = (
            turb_inflow_field * ~mask2
            + (flow_field.u_initial_sorted - turb_u_wake) * mask2
        )

        turb_avg_vels = average_velocity(turb_inflow_field)
        turb_Cts = Ct(
            turb_avg_vels,
            farm.yaw_angles_sorted,
            farm.turbine_fCts,
            turbine_type_map=farm.turbine_type_map_sorted,
        )
        turb_Cts = turb_Cts[:, :, :, None, None]
        turb_aIs = axial_induction(
            turb_avg_vels,
            farm.yaw_angles_sorted,
            farm.turbine_fCts,
            turbine_type_map=farm.turbine_type_map_sorted,
            ix_filter=[i],
        )
        turb_aIs = turb_aIs[:, :, :, None, None]

        u_i = turb_inflow_field[:, :, i:i+1]
        v_i = flow_field.v_sorted[:, :, i:i+1]

        axial_induction_i = axial_induction(
            velocities=flow_field.u_sorted,
            yaw_angle=farm.yaw_angles_sorted,
            fCt=farm.turbine_fCts,
            turbine_type_map=farm.turbine_type_map_sorted,
            ix_filter=[i],
        )

        axial_induction_i = axial_induction_i[:, :, :, None, None]

        turbulence_intensity_i = turbine_turbulence_intensity[:, :, i:i+1]
        yaw_angle_i = farm.yaw_angles_sorted[:, :, i:i+1, None, None]
        hub_height_i = farm.hub_heights_sorted[: ,:, i:i+1, None, None]
        rotor_diameter_i = farm.rotor_diameters_sorted[: ,:, i:i+1, None, None]
        TSR_i = farm.TSRs_sorted[: ,:, i:i+1, None, None]

        effective_yaw_i = np.zeros_like(yaw_angle_i)
        effective_yaw_i += yaw_angle_i

        if model_manager.enable_secondary_steering:
            added_yaw = wake_added_yaw(
                u_i,
                v_i,
                flow_field.u_initial_sorted,
                grid.y_sorted[:, :, i:i+1] - y_i,
                grid.z_sorted[:, :, i:i+1],
                rotor_diameter_i,
                hub_height_i,
                turb_Cts[:, :, i:i+1],
                TSR_i,
                axial_induction_i,
                scale=2.0,
            )
            effective_yaw_i += added_yaw

        # Model calculations
        # NOTE: exponential
        deflection_field = model_manager.deflection_model.function(
            x_i,
            y_i,
            effective_yaw_i,
            turbulence_intensity_i,
            turb_Cts[:, :, i:i+1],
            rotor_diameter_i,
            **deflection_model_args
        )

        if model_manager.enable_transverse_velocities:
            v_wake, w_wake = calculate_transverse_velocity(
                u_i,
                flow_field.u_initial_sorted,
                flow_field.dudz_initial_sorted,
                grid.x_sorted - x_i,
                grid.y_sorted - y_i,
                grid.z_sorted,
                rotor_diameter_i,
                hub_height_i,
                yaw_angle_i,
                turb_Cts[:, :, i:i+1],
                TSR_i,
                axial_induction_i,
                scale=2.0
            )

        if model_manager.enable_yaw_added_recovery:
            I_mixing = yaw_added_turbulence_mixing(
                u_i,
                turbulence_intensity_i,
                v_i,
                flow_field.w_sorted[:, :, i:i+1],
                v_wake[:, :, i:i+1],
                w_wake[:, :, i:i+1],
            )
            gch_gain = 1.0
            turbine_turbulence_intensity[:, :, i:i+1] = turbulence_intensity_i + gch_gain * I_mixing

        turb_u_wake, Ctmp = model_manager.velocity_model.function(
            i,
            x_i,
            y_i,
            z_i,
            u_i,
            deflection_field,
            yaw_angle_i,
            turbine_turbulence_intensity,
            turb_Cts,
            farm.rotor_diameters_sorted[:, :, :, None, None],
            turb_u_wake,
            Ctmp,
            **deficit_model_args
        )

        wake_added_turbulence_intensity = model_manager.turbulence_model.function(
            ambient_turbulence_intensity,
            grid.x_sorted,
            x_i,
            rotor_diameter_i,
            turb_aIs
        )

        # Calculate wake overlap for wake-added turbulence (WAT)
        area_overlap = 1 - (
            np.sum(turb_u_wake <= 0.05, axis=(3, 4))
            / (grid.grid_resolution * grid.grid_resolution)
        )
        area_overlap = area_overlap[:, :, :, None, None]

        # Modify wake added turbulence by wake area overlap
        downstream_influence_length = 15 * rotor_diameter_i
        ti_added = (
            area_overlap
            * np.nan_to_num(wake_added_turbulence_intensity, posinf=0.0)
            * np.array(grid.x_sorted > x_i)
            * np.array(np.abs(y_i - grid.y_sorted) < 2 * rotor_diameter_i)
            * np.array(grid.x_sorted <= downstream_influence_length + x_i)
        )

        # Combine turbine TIs with WAT
        turbine_turbulence_intensity = np.maximum(
            np.sqrt( ti_added ** 2 + ambient_turbulence_intensity ** 2 ),
            turbine_turbulence_intensity
        )
        flow_field.v_sorted += v_wake
        flow_field.w_sorted += w_wake
    flow_field.u_sorted = turb_inflow_field

    flow_field.turbulence_intensity_field_sorted = turbine_turbulence_intensity
    flow_field.turbulence_intensity_field_sorted_avg = np.mean(turbine_turbulence_intensity, axis=(3,4))


def full_flow_cc_solver(
    farm: Farm,
    flow_field: FlowField,
    flow_field_grid: FlowFieldGrid,
    model_manager: WakeModelManager
) -> None:
    # Get the flow quantities and turbine performance
    turbine_grid_farm = copy.deepcopy(farm)
    turbine_grid_flow_field = copy.deepcopy(flow_field)

    turbine_grid_farm.construct_turbine_map()
    turbine_grid_farm.construct_turbine_fCts()
    turbine_grid_farm.construct_turbine_fCps()
    turbine_grid_farm.construct_turbine_power_interps()
    turbine_grid_farm.construct_hub_heights()
    turbine_grid_farm.construct_rotor_diameters()
    turbine_grid_farm.construct_turbine_TSRs()
    turbine_grid_farm.construc_turbine_pPs()
    turbine_grid_farm.construc_turbine_ref_density_cp_cts()
    turbine_grid_farm.construct_coordinates()

    turbine_grid = TurbineGrid(
        turbine_coordinates=turbine_grid_farm.coordinates,
        reference_turbine_diameter=turbine_grid_farm.rotor_diameters,
        wind_directions=turbine_grid_flow_field.wind_directions,
        wind_speeds=turbine_grid_flow_field.wind_speeds,
        grid_resolution=3,
        time_series=turbine_grid_flow_field.time_series,
    )
    turbine_grid_farm.expand_farm_properties(
        turbine_grid_flow_field.n_wind_directions,
        turbine_grid_flow_field.n_wind_speeds,
        turbine_grid.sorted_coord_indices
    )
    turbine_grid_flow_field.initialize_velocity_field(turbine_grid)
    turbine_grid_farm.initialize(turbine_grid.sorted_indices)
    cc_solver(turbine_grid_farm, turbine_grid_flow_field, turbine_grid, model_manager)

    ### Referring to the quantities from above, calculate the wake in the full grid

    # Use full flow_field here to use the full grid in the wake models
    deflection_model_args = model_manager.deflection_model.prepare_function(
        flow_field_grid,
        flow_field
    )
    deficit_model_args = model_manager.velocity_model.prepare_function(
        flow_field_grid,
        flow_field
    )

    v_wake = np.zeros_like(flow_field.v_initial_sorted)
    w_wake = np.zeros_like(flow_field.w_initial_sorted)
    turb_u_wake = np.zeros_like(flow_field.u_initial_sorted)

    shape = (farm.n_turbines,) + np.shape(flow_field.u_initial_sorted)
    Ctmp = np.zeros((shape))

    # Calculate the velocity deficit sequentially from upstream to downstream turbines
    for i in range(flow_field_grid.n_turbines):

        # Get the current turbine quantities
        x_i = np.mean(turbine_grid.x_sorted[:, :, i:i+1], axis=(3, 4))
        x_i = x_i[:, :, :, None, None]
        y_i = np.mean(turbine_grid.y_sorted[:, :, i:i+1], axis=(3, 4))
        y_i = y_i[:, :, :, None, None]
        z_i = np.mean(turbine_grid.z_sorted[:, :, i:i+1], axis=(3, 4))
        z_i = z_i[:, :, :, None, None]

        u_i = turbine_grid_flow_field.u_sorted[:, :, i:i+1]
        v_i = turbine_grid_flow_field.v_sorted[:, :, i:i+1]

        turb_avg_vels = average_velocity(turbine_grid_flow_field.u_sorted)
        turb_Cts = Ct(
            velocities=turb_avg_vels,
            yaw_angle=turbine_grid_farm.yaw_angles_sorted,
            fCt=turbine_grid_farm.turbine_fCts,
            turbine_type_map=turbine_grid_farm.turbine_type_map_sorted,
        )
        turb_Cts = turb_Cts[:, :, :, None, None]

        axial_induction_i = axial_induction(
            velocities=turbine_grid_flow_field.u_sorted,
            yaw_angle=turbine_grid_farm.yaw_angles_sorted,
            fCt=turbine_grid_farm.turbine_fCts,
            turbine_type_map=turbine_grid_farm.turbine_type_map_sorted,
            ix_filter=[i],
        )
        axial_induction_i = axial_induction_i[:, :, :, None, None]

        turbulence_intensity_i = turbine_grid_flow_field.turbulence_intensity_field_sorted_avg[:, :, i:i+1]
        yaw_angle_i = turbine_grid_farm.yaw_angles_sorted[:, :, i:i+1, None, None]
        hub_height_i = turbine_grid_farm.hub_heights_sorted[: ,:, i:i+1, None, None]
        rotor_diameter_i = turbine_grid_farm.rotor_diameters_sorted[: ,:, i:i+1, None, None]
        TSR_i = turbine_grid_farm.TSRs_sorted[: ,:, i:i+1, None, None]

        effective_yaw_i = np.zeros_like(yaw_angle_i)
        effective_yaw_i += yaw_angle_i

        if model_manager.enable_secondary_steering:
            added_yaw = wake_added_yaw(
                u_i,
                v_i,
                turbine_grid_flow_field.u_initial_sorted,
                turbine_grid.y_sorted[:, :, i:i+1] - y_i,
                turbine_grid.z_sorted[:, :, i:i+1],
                rotor_diameter_i,
                hub_height_i,
                turb_Cts[:, :, i:i+1],
                TSR_i,
                axial_induction_i,
                scale=2.0
            )
            effective_yaw_i += added_yaw

        # Model calculations
        # NOTE: exponential
        deflection_field = model_manager.deflection_model.function(
            x_i,
            y_i,
            effective_yaw_i,
            turbulence_intensity_i,
            turb_Cts[:, :, i:i+1],
            rotor_diameter_i,
            **deflection_model_args
        )

        if model_manager.enable_transverse_velocities:
            v_wake, w_wake = calculate_transverse_velocity(
                u_i,
                flow_field.u_initial_sorted,
                flow_field.dudz_initial_sorted,
                flow_field_grid.x_sorted - x_i,
                flow_field_grid.y_sorted - y_i,
                flow_field_grid.z_sorted,
                rotor_diameter_i,
                hub_height_i,
                yaw_angle_i,
                turb_Cts[:, :, i:i+1],
                TSR_i,
                axial_induction_i,
                scale=2.0
            )

        # NOTE: exponential
        turb_u_wake, Ctmp = model_manager.velocity_model.function(
            i,
            x_i,
            y_i,
            z_i,
            u_i,
            deflection_field,
            yaw_angle_i,
            turbine_grid_flow_field.turbulence_intensity_field_sorted_avg,
            turb_Cts,
            turbine_grid_farm.rotor_diameters_sorted[:, :, :, None, None],
            turb_u_wake,
            Ctmp,
            **deficit_model_args
        )

        flow_field.v_sorted += v_wake
        flow_field.w_sorted += w_wake
    flow_field.u_sorted = flow_field.u_initial_sorted - turb_u_wake

def turbopark_solver(
    farm: Farm,
    flow_field: FlowField,
    grid: TurbineGrid,
    model_manager: WakeModelManager
) -> None:
    # Algorithm
    # For each turbine, calculate its effect on every downstream turbine.
    # For the current turbine, we are calculating the deficit that it adds to downstream turbines.
    # Integrate this into the main data structure.
    # Move on to the next turbine.

    # <<interface>>
    deflection_model_args = model_manager.deflection_model.prepare_function(grid, flow_field)
    deficit_model_args = model_manager.velocity_model.prepare_function(grid, flow_field)

    # This is u_wake
    wake_field = np.zeros_like(flow_field.u_initial_sorted)
    v_wake = np.zeros_like(flow_field.v_initial_sorted)
    w_wake = np.zeros_like(flow_field.w_initial_sorted)
    shape = (farm.n_turbines,) + np.shape(flow_field.u_initial_sorted)
    velocity_deficit = np.zeros(shape)
    deflection_field = np.zeros_like(flow_field.u_initial_sorted)

    turbine_turbulence_intensity = (
        flow_field.turbulence_intensity
        * np.ones((flow_field.n_wind_directions, flow_field.n_wind_speeds, farm.n_turbines, 1, 1))
    )
    ambient_turbulence_intensity = flow_field.turbulence_intensity

    # Calculate the velocity deficit sequentially from upstream to downstream turbines
    for i in range(grid.n_turbines):
        # Get the current turbine quantities
        x_i = np.mean(grid.x_sorted[:, :, i:i+1], axis=(3, 4))
        x_i = x_i[:, :, :, None, None]
        y_i = np.mean(grid.y_sorted[:, :, i:i+1], axis=(3, 4))
        y_i = y_i[:, :, :, None, None]
        z_i = np.mean(grid.z_sorted[:, :, i:i+1], axis=(3, 4))
        z_i = z_i[:, :, :, None, None]

        u_i = flow_field.u_sorted[:, :, i:i+1]
        v_i = flow_field.v_sorted[:, :, i:i+1]

        Cts = Ct(
            velocities=flow_field.u_sorted,
            yaw_angle=farm.yaw_angles_sorted,
            fCt=farm.turbine_fCts,
            turbine_type_map=farm.turbine_type_map_sorted,
        )

        ct_i = Ct(
            velocities=flow_field.u_sorted,
            yaw_angle=farm.yaw_angles_sorted,
            fCt=farm.turbine_fCts,
            turbine_type_map=farm.turbine_type_map_sorted,
            ix_filter=[i],
        )
        # Since we are filtering for the i'th turbine in the Ct function,
        # get the first index here (0:1)
        ct_i = ct_i[:, :, 0:1, None, None]
        axial_induction_i = axial_induction(
            velocities=flow_field.u_sorted,
            yaw_angle=farm.yaw_angles_sorted,
            fCt=farm.turbine_fCts,
            turbine_type_map=farm.turbine_type_map_sorted,
            ix_filter=[i],
        )
        # Since we are filtering for the i'th turbine in the axial induction function,
        # get the first index here (0:1)
        axial_induction_i = axial_induction_i[:, :, 0:1, None, None]
        turbulence_intensity_i = turbine_turbulence_intensity[:, :, i:i+1]
        yaw_angle_i = farm.yaw_angles_sorted[:, :, i:i+1, None, None]
        hub_height_i = farm.hub_heights_sorted[: ,:, i:i+1, None, None]
        rotor_diameter_i = farm.rotor_diameters_sorted[: ,:, i:i+1, None, None]
        TSR_i = farm.TSRs_sorted[: ,:, i:i+1, None, None]

        effective_yaw_i = np.zeros_like(yaw_angle_i)
        effective_yaw_i += yaw_angle_i

        if model_manager.enable_secondary_steering:
            added_yaw = wake_added_yaw(
                u_i,
                v_i,
                flow_field.u_initial_sorted,
                grid.y_sorted[:, :, i:i+1] - y_i,
                grid.z_sorted[:, :, i:i+1],
                rotor_diameter_i,
                hub_height_i,
                ct_i,
                TSR_i,
                axial_induction_i
            )
            effective_yaw_i += added_yaw

        # Model calculations
        # NOTE: exponential
        if not np.all(farm.yaw_angles_sorted):
            model_manager.deflection_model.logger.warning(
                "WARNING: Deflection with the TurbOPark model has not been fully validated."
                "This is an initial implementation, and we advise you use at your own risk"
                "and perform a thorough examination of the results."
            )
            for ii in range(i):
                x_ii = np.mean(grid.x_sorted[:, :, ii:ii+1], axis=(3, 4))
                x_ii = x_ii[:, :, :, None, None]
                y_ii = np.mean(grid.y_sorted[:, :, ii:ii+1], axis=(3, 4))
                y_ii = y_ii[:, :, :, None, None]

                yaw_ii = farm.yaw_angles_sorted[:, :, ii:ii+1, None, None]
                turbulence_intensity_ii = turbine_turbulence_intensity[:, :, ii:ii+1]
                ct_ii = Ct(
                    velocities=flow_field.u_sorted,
                    yaw_angle=farm.yaw_angles_sorted,
                    fCt=farm.turbine_fCts,
                    turbine_type_map=farm.turbine_type_map_sorted,
                    ix_filter=[ii]
                )
                ct_ii = ct_ii[:, :, 0:1, None, None]
                rotor_diameter_ii = farm.rotor_diameters_sorted[: ,:, ii:ii+1, None, None]

                deflection_field_ii = model_manager.deflection_model.function(
                    x_ii,
                    y_ii,
                    yaw_ii,
                    turbulence_intensity_ii,
                    ct_ii,
                    rotor_diameter_ii,
                    **deflection_model_args
                )

                deflection_field[:,:,ii:ii+1,:,:] = deflection_field_ii[:,:,i:i+1,:,:]

        if model_manager.enable_transverse_velocities:
            v_wake, w_wake = calculate_transverse_velocity(
                u_i,
                flow_field.u_initial_sorted,
                flow_field.dudz_initial_sorted,
                grid.x_sorted - x_i,
                grid.y_sorted - y_i,
                grid.z_sorted,
                rotor_diameter_i,
                hub_height_i,
                yaw_angle_i,
                ct_i,
                TSR_i,
                axial_induction_i
            )

        if model_manager.enable_yaw_added_recovery:
            I_mixing = yaw_added_turbulence_mixing(
                u_i,
                turbulence_intensity_i,
                v_i,
                flow_field.w_sorted[:, :, i:i+1],
                v_wake[:, :, i:i+1],
                w_wake[:, :, i:i+1],
            )
            gch_gain = 2
            turbine_turbulence_intensity[:, :, i:i+1] = turbulence_intensity_i + gch_gain * I_mixing

        # NOTE: exponential
        velocity_deficit = model_manager.velocity_model.function(
            x_i,
            y_i,
            z_i,
            turbine_turbulence_intensity,
            Cts[:, :, :, None, None],
            rotor_diameter_i,
            farm.rotor_diameters_sorted[:, :, :, None, None],
            i,
            deflection_field,
            **deficit_model_args
        )

        wake_field = model_manager.combination_model.function(
            wake_field,
            velocity_deficit * flow_field.u_initial_sorted
        )

        wake_added_turbulence_intensity = model_manager.turbulence_model.function(
            ambient_turbulence_intensity,
            grid.x_sorted,
            x_i,
            rotor_diameter_i,
            axial_induction_i
        )

        # TODO: leaving this in for GCH quantities; will need to find another way to
        # compute area_overlap as the current wake deficit is solved for only upstream
        # turbines; could use WAT_upstream
        # Calculate wake overlap for wake-added turbulence (WAT)
        area_overlap = (
            np.sum(velocity_deficit * flow_field.u_initial_sorted > 0.05, axis=(3, 4))
            / (grid.grid_resolution * grid.grid_resolution)
        )
        area_overlap = area_overlap[:, :, :, None, None]

        # Modify wake added turbulence by wake area overlap
        downstream_influence_length = 15 * rotor_diameter_i
        ti_added = (
            area_overlap
            * np.nan_to_num(wake_added_turbulence_intensity, posinf=0.0)
            * np.array(grid.x_sorted > x_i)
            * np.array(np.abs(y_i - grid.y_sorted) < 2 * rotor_diameter_i)
            * np.array(grid.x_sorted <= downstream_influence_length + x_i)
        )

        # Combine turbine TIs with WAT
        turbine_turbulence_intensity = np.maximum(
            np.sqrt( ti_added ** 2 + ambient_turbulence_intensity ** 2 ),
            turbine_turbulence_intensity
        )

        flow_field.u_sorted = flow_field.u_initial_sorted - wake_field
        flow_field.v_sorted += v_wake
        flow_field.w_sorted += w_wake

    flow_field.turbulence_intensity_field_sorted = turbine_turbulence_intensity
    flow_field.turbulence_intensity_field_sorted_avg = np.mean(turbine_turbulence_intensity, axis=(3,4))


def full_flow_turbopark_solver(
    farm: Farm,
    flow_field: FlowField,
    flow_field_grid: FlowFieldGrid,
    model_manager: WakeModelManager
) -> None:
    raise NotImplementedError("Plotting for the TurbOPark model is not currently implemented.")

    # TODO: Below is a first attempt at plotting, and uses just the values on the rotor.
    # The current TurbOPark model requires that points to be calculated are only at turbine
    # locations. Modification will be required to allow for full flow field calculations.

    # # Get the flow quantities and turbine performance
    # turbine_grid_farm = copy.deepcopy(farm)
    # turbine_grid_flow_field = copy.deepcopy(flow_field)

    # turbine_grid_farm.construct_turbine_map()
    # turbine_grid_farm.construct_turbine_fCts()
    # turbine_grid_farm.construct_turbine_fCps()
    # turbine_grid_farm.construct_turbine_power_interps()
    # turbine_grid_farm.construct_hub_heights()
    # turbine_grid_farm.construct_rotor_diameters()
    # turbine_grid_farm.construct_turbine_TSRs()
    # turbine_grid_farm.construc_turbine_pPs()
    # turbine_grid_farm.construct_coordinates()


    # turbine_grid = TurbineGrid(
    #     turbine_coordinates=turbine_grid_farm.coordinates,
    #     reference_turbine_diameter=turbine_grid_farm.rotor_diameters,
    #     wind_directions=turbine_grid_flow_field.wind_directions,
    #     wind_speeds=turbine_grid_flow_field.wind_speeds,
    #     grid_resolution=11,
    # )
    # turbine_grid_farm.expand_farm_properties(
    #     turbine_grid_flow_field.n_wind_directions,
    #     turbine_grid_flow_field.n_wind_speeds,
    #     turbine_grid.sorted_coord_indices
    # )
    # turbine_grid_flow_field.initialize_velocity_field(turbine_grid)
    # turbine_grid_farm.initialize(turbine_grid.sorted_indices)
    # turbopark_solver(turbine_grid_farm, turbine_grid_flow_field, turbine_grid, model_manager)



    # flow_field.u = copy.deepcopy(turbine_grid_flow_field.u)
    # flow_field.v = copy.deepcopy(turbine_grid_flow_field.v)
    # flow_field.w = copy.deepcopy(turbine_grid_flow_field.w)

    # flow_field_grid.x = copy.deepcopy(turbine_grid.x)
    # flow_field_grid.y = copy.deepcopy(turbine_grid.y)
    # flow_field_grid.z = copy.deepcopy(turbine_grid.z)<|MERGE_RESOLUTION|>--- conflicted
+++ resolved
@@ -231,7 +231,10 @@
         flow_field.w_sorted += w_wake
 
     flow_field.turbulence_intensity_field_sorted = turbine_turbulence_intensity
-    flow_field.turbulence_intensity_field_sorted_avg = np.mean(turbine_turbulence_intensity, axis=(3,4))[:, :, :, None, None]
+    flow_field.turbulence_intensity_field_sorted_avg = np.mean(
+        turbine_turbulence_intensity,
+        axis=(3,4)
+    )[:, :, :, None, None]
 
 
 def full_flow_sequential_solver(
@@ -321,19 +324,15 @@
             turbine_type_map=turbine_grid_farm.turbine_type_map_sorted,
             ix_filter=[i],
         )
-<<<<<<< HEAD
         # Since we are filtering for the i'th turbine in the axial induction function,
         # get the first index here (0:1)
         axial_induction_i = axial_induction_i[:, :, 0:1, None, None]
-        turbulence_intensity_i = turbine_grid_flow_field.turbulence_intensity_field[:, :, i:i+1]
-=======
-        axial_induction_i = axial_induction_i[:, :, 0:1, None, None]    # Since we are filtering for the i'th turbine in the axial induction function, get the first index here (0:1)
-        turbulence_intensity_i = turbine_grid_flow_field.turbulence_intensity_field_sorted_avg[:, :, i:i+1]
->>>>>>> 8436fd78
+        turbulence_intensity_i = \
+            turbine_grid_flow_field.turbulence_intensity_field_sorted_avg[:, :, i:i+1]
         yaw_angle_i = turbine_grid_farm.yaw_angles_sorted[:, :, i:i+1, None, None]
-        hub_height_i = turbine_grid_farm.hub_heights_sorted[: ,:, i:i+1, None, None]
-        rotor_diameter_i = turbine_grid_farm.rotor_diameters_sorted[: ,:, i:i+1, None, None]
-        TSR_i = turbine_grid_farm.TSRs_sorted[: ,:, i:i+1, None, None]
+        hub_height_i = turbine_grid_farm.hub_heights_sorted[:, :, i:i+1, None, None]
+        rotor_diameter_i = turbine_grid_farm.rotor_diameters_sorted[:, :, i:i+1, None, None]
+        TSR_i = turbine_grid_farm.TSRs_sorted[:, :, i:i+1, None, None]
 
         effective_yaw_i = np.zeros_like(yaw_angle_i)
         effective_yaw_i += yaw_angle_i
@@ -616,7 +615,10 @@
     flow_field.u_sorted = turb_inflow_field
 
     flow_field.turbulence_intensity_field_sorted = turbine_turbulence_intensity
-    flow_field.turbulence_intensity_field_sorted_avg = np.mean(turbine_turbulence_intensity, axis=(3,4))
+    flow_field.turbulence_intensity_field_sorted_avg = np.mean(
+        turbine_turbulence_intensity,
+        axis=(3,4)
+    )
 
 
 def full_flow_cc_solver(
@@ -708,7 +710,8 @@
         )
         axial_induction_i = axial_induction_i[:, :, :, None, None]
 
-        turbulence_intensity_i = turbine_grid_flow_field.turbulence_intensity_field_sorted_avg[:, :, i:i+1]
+        turbulence_intensity_i = \
+            turbine_grid_flow_field.turbulence_intensity_field_sorted_avg[:, :, i:i+1]
         yaw_angle_i = turbine_grid_farm.yaw_angles_sorted[:, :, i:i+1, None, None]
         hub_height_i = turbine_grid_farm.hub_heights_sorted[: ,:, i:i+1, None, None]
         rotor_diameter_i = turbine_grid_farm.rotor_diameters_sorted[: ,:, i:i+1, None, None]
@@ -1001,7 +1004,10 @@
         flow_field.w_sorted += w_wake
 
     flow_field.turbulence_intensity_field_sorted = turbine_turbulence_intensity
-    flow_field.turbulence_intensity_field_sorted_avg = np.mean(turbine_turbulence_intensity, axis=(3,4))
+    flow_field.turbulence_intensity_field_sorted_avg = np.mean(
+        turbine_turbulence_intensity,
+        axis=(3,4)
+    )
 
 
 def full_flow_turbopark_solver(
